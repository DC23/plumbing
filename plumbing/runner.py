# Built-in modules #
import os, sys, time, datetime

# Internal modules #
from plumbing.common import iflatten
from plumbing.color import Color
from plumbing.slurm import SLURMJob

# Third party modules #
import threadpool

# Constants #

###############################################################################
class Runner(object):
    """General purpose runner"""

    def __init__(self, parent):
        self.parent = parent

    @property
    def color(self):
<<<<<<< HEAD
        """Should we display messages with color?"""
=======
        """Should be use color or not ? If we are not in a shell, then not"""
>>>>>>> 26fa9e30
        import __main__ as main
        if not hasattr(main, '__file__'): return True
        return False

    def run(self, steps=None, **kwargs):
        # Message #
        if self.color: print Color.f_cyn + "Running %s" % (self.parent) + Color.end
        else: print "Running %s" % self.parent
        # Do steps #
        if not steps: steps = self.default_steps
        for step in steps:
            if isinstance(step, str):  name, params = step, {}
            if isinstance(step, dict): name, params = step.items()[0]
            params.update(kwargs)
            fns = self.find_fns(name)
            self.run_step(name, fns, **params)
        # Report success #
        print "Success. Results are in %s" % self.parent.base_dir

    def find_fns(self, name):
        # Special case #
        if '.' in name:
            target = self.parent
            for attribute in name.split('.'):
                target = getattr(target, attribute)
            return [target]
        # Functions #
        def get_children(obj, name, level):
            if level == 0:
                if not hasattr(obj, name): return []
                else: return [getattr(obj, name)]
            else: return iflatten([get_children(o, name, level-1) for o in obj.children])
        # Recursive #
        fns = None
        level = 0
        while True:
            target = self.parent
            for i in range(level):
                if hasattr(target, 'first'): target = target.first
                else: target = None
            if target is None: raise Exception("Could not find function '%s'" % name)
            if hasattr(target, name):
                fns = get_children(self.parent, name, level)
                break
            level += 1
        return fns

    def run_step(self, name, fns, *args, **kwargs):
        # Default threads #
        if '.' in name: threads = kwargs.pop('threads', False)
        else:           threads = kwargs.pop('threads', True)
        # Start timer #
        start_time = time.time()
        # Message #
        if self.color: print "Running step: " + Color.f_grn + name + Color.end
        else: print "Running step: " + name
        sys.stdout.flush()
        # Threads #
        if threads and len(fns) > 1:
            self.thpool = threadpool.ThreadPool(8)
            for fn in fns: self.thpool.putRequest(threadpool.WorkRequest(fn))
            self.thpool.wait()
            self.thpool.dismissWorkers(8)
            del self.thpool
        else:
            for fn in fns: fn(*args, **kwargs)
        # Stop timer #
        run_time = datetime.timedelta(seconds=round(time.time() - start_time))
        if self.color: print Color.ylw + "Run time: '%s'" % (run_time) + Color.end
        else: print "Run time: '%s'" % (run_time)
        sys.stdout.flush()

    def run_slurm(self, steps=None, **kwargs):
        # Extra params #
        if 'time' not in kwargs: kwargs['time'] = self.default_time
        if 'email' not in kwargs: kwargs['email'] = None
        if 'dependency' not in kwargs: kwargs['dependency'] = 'singleton'
        # Send it #
        if 'job_name' not in kwargs: kwargs['job_name'] = self.job_name
        self.slurm_job = SLURMJob(self.command(steps), self.parent.p.logs_dir, **kwargs)
        return self.slurm_job.run()

    @property
    def latest_log(self):
        if not self.parent.loaded: self.parent.load()
        def logs():
            for dir_name in os.listdir(self.parent.p.logs_dir):
                dir_path = os.path.join(self.parent.p.logs_dir, dir_name)
                if not os.path.isdir(dir_path): continue
                yield dir_path + '/'
        return max(logs(), key=lambda x: os.stat(x).st_mtime)<|MERGE_RESOLUTION|>--- conflicted
+++ resolved
@@ -20,11 +20,7 @@
 
     @property
     def color(self):
-<<<<<<< HEAD
-        """Should we display messages with color?"""
-=======
         """Should be use color or not ? If we are not in a shell, then not"""
->>>>>>> 26fa9e30
         import __main__ as main
         if not hasattr(main, '__file__'): return True
         return False
